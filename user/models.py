--- conflicted
+++ resolved
@@ -101,16 +101,7 @@
     image = models.ImageField(upload_to='profile_images/', null=True, blank=True)
     bio = models.TextField(max_length=10000, blank=True)
     location = models.CharField(max_length=100, blank=True)
-<<<<<<< HEAD
-    website = models.CharField(max_length=255, blank=True)
-    education_json = models.JSONField(default=dict, blank=True, help_text="Education information in JSON format")
-    hobbies = models.TextField(max_length=500, blank=True)
-    early_childhood = models.TextField(max_length=100000, blank=True)
-    
-    # New fields as requested
-=======
     website = models.URLField(blank=True)
->>>>>>> 0d465dc9
     joined_date = models.DateField(null=True, blank=True, help_text="User-provided joined date")
     
     # Dynamic sections as JSON array - super simple!
